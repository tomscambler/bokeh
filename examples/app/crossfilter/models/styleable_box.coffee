_ = require "underscore"
$ = require "jquery"
build_views = require "common/build_views"
p = require 'core/properties'
BokehView = require "core/bokeh_view"
BaseBox = require "models/layouts/basebox"

class StyleableBoxView extends BokehView
  tag: "div"
  attributes:
    class: "bk-vbox"

  initialize: (options) ->
    super(options)

    @views = {}
    @render()
    @listenTo(@model, 'change', @render)

  render: () ->

    if @model.get('orientation') == 'horizontal' and @attributes.class != 'horizontal'
      $(@el).addClass('bk-hbox').removeClass('bk-vbox')

    children = @model.children
    build_views(@views, children)
    for own key, val of @views
      val.$el.detach()
    @$el.empty()

    css_props = @mget("css_properties")
    if css_props? then @$el.css(css_props)

    for child in children
      @$el.append(@views[child.id].$el)
    return @

class StyleableBox extends BaseBox.Model
  type: "StyleableBox"
  default_view: StyleableBoxView

  @define {
<<<<<<< HEAD
    css_properties: [p.Dict, null]
    orientation:    [p.Orientation, 'vertical']
=======
    css_properties: [p.Any, null]          # XXX: shoulde be p.Dict or p.Map
    orientation:    [p.String, 'vertical']
>>>>>>> c45139b4
  }

module.exports =
  Model: StyleableBox
  View: StyleableBoxView<|MERGE_RESOLUTION|>--- conflicted
+++ resolved
@@ -40,13 +40,8 @@
   default_view: StyleableBoxView
 
   @define {
-<<<<<<< HEAD
     css_properties: [p.Dict, null]
     orientation:    [p.Orientation, 'vertical']
-=======
-    css_properties: [p.Any, null]          # XXX: shoulde be p.Dict or p.Map
-    orientation:    [p.String, 'vertical']
->>>>>>> c45139b4
   }
 
 module.exports =
