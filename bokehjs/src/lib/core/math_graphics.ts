--- conflicted
+++ resolved
@@ -243,7 +243,6 @@
       ex: font_metrics(this.font).x_height,
     }).children[0] as SVGElement
   }
-<<<<<<< HEAD
 
   to_html_string(): string {
     if (!this.provider.MathJax)
@@ -271,7 +270,7 @@
       return false
 
     return this.provider.MathJax.find_tex(text).length > 0
-=======
+  }
 }
 
 export class MathMLBox extends MathBox {
@@ -301,6 +300,5 @@
       em: this.base_font_size,
       ex: fmetrics.x_height,
     }).children[0] as SVGElement
->>>>>>> c3b9087c
   }
 }