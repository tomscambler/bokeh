--- conflicted
+++ resolved
@@ -66,12 +66,7 @@
     sys.exit(1)
 
 sess.use_doc("line_animate")
-<<<<<<< HEAD
 sess.add(plot, recursive=True)
-=======
-sess.add(plot, renderer, renderer2, xaxis, yaxis, 
-         source, xdr, ydr, xdr_static, pantool, wheelzoomtool)
->>>>>>> b5b15892
 sess.plotcontext.children.append(plot)
 sess.plotcontext._dirty = True
 # not so nice.. but set the model doens't know
