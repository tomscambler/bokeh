--- conflicted
+++ resolved
@@ -45,16 +45,10 @@
     docid = str(uuid.uuid4())
     if isinstance(u, basestring):
         u = user.User.load(redisconn, u)
-<<<<<<< HEAD
-    u.add_doc(docid, title)        
-    doc = docs.new_doc(app, docid,
-                       title,
-=======
     sess = RedisSession(app.bb_redis, docid)
     u.add_doc(docid, title)
     doc = docs.new_doc(app, docid,
                        title, sess,
->>>>>>> c6d4d58c
                        rw_users=[u.username])
     u.save(redisconn)
     return doc
@@ -129,16 +123,9 @@
 
 def _get_bokeh_info(docid):
     doc = docs.Doc.load(app.model_redis, docid)
-<<<<<<< HEAD
-    plot_context_ref = doc.plot_context_ref
-    all_models = docs.prune_and_get_valid_models(app.model_redis,
-                                                 app.collections,
-                                                 docid)
-=======
     sess = RedisSession(app.bb_redis, doc)
     sess.load()
     all_models = sess._models.values()
->>>>>>> c6d4d58c
     print "num models", len(all_models)
     all_models = sess.broadcast_attrs(all_models)
     returnval = {'plot_context_ref' : doc.plot_context_ref,
@@ -173,25 +160,6 @@
         docid = doc['docid']
     return get_bokeh_info(docid)
 
-<<<<<<< HEAD
-@app.route('/bokeh/publicbokehinfo/<docid>')
-def get_public_bokeh_info(docid):
-    doc = docs.Doc.load(app.model_redis, docid)
-    plot_context_ref = doc.plot_context_ref
-    all_models = docs.prune_and_get_valid_models(app.model_redis,
-                                                 app.collections,
-                                                 docid)
-    public_models = [x for x in all_models if x.get('public', False)]
-    if len(public_models) == 0:
-        return False
-    all_models_json = [x.to_broadcast_json() for x in all_models]
-    returnval = {'plot_context_ref' : plot_context_ref,
-                 'docid' : docid,
-                 'all_models' : all_models_json,
-                 }
-    returnval = protocol.serialize_web(returnval)
-    #return returnval
-=======
 """need to rethink public publishing
 """
 # @app.route('/bokeh/publicbokehinfo/<docid>')
@@ -211,7 +179,6 @@
 #                  }
 #     returnval = protocol.serialize_web(returnval)
 #     #return returnval
->>>>>>> c6d4d58c
 
 #     return (returnval, "200",
 #             {"Access-Control-Allow-Origin": "*"})
