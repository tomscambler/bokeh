--- conflicted
+++ resolved
@@ -1,9 +1,4 @@
-<<<<<<< HEAD
-from bokeh.sampledata import us_counties, unemployment
-from bokeh.plotting import figure, show, output_file, ColumnDataSource
-=======
 
->>>>>>> 2a4778be
 from bokeh.models import HoverTool
 from bokeh.plotting import figure, show, output_file, ColumnDataSource
 from bokeh.sampledata.us_counties import data as counties
@@ -45,10 +40,7 @@
     ("Unemployment rate)", "@rate%"),
     ("(Long, Lat)", "($x, $y)"),
 ]
-<<<<<<< HEAD
-=======
 
 output_file("texas.html", title="texas.py example")
->>>>>>> 2a4778be
 
 show(p)