--- conflicted
+++ resolved
@@ -792,11 +792,8 @@
 
     legend_padding = Int(10)
     legend_spacing = Int(3)
-<<<<<<< HEAD
-    legends = List(Tuple(String, List(Instance(Glyph))))
-=======
-    legends = Dict(String, List(Instance(GlyphRenderer)))
->>>>>>> b8e18436
+
+    legends = List(Tuple(String, List(Instance(GlyphRenderer))))
 
 class PlotContext(PlotObject):
     """ A container for multiple plot objects. """
