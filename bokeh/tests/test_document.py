--- conflicted
+++ resolved
@@ -3,13 +3,9 @@
 import unittest
 
 import bokeh.document as document
+from bokeh.io import curdoc
 from bokeh.plot_object import PlotObject
-<<<<<<< HEAD
-from bokeh.properties import Int, Instance
-from bokeh.io import curdoc
-=======
 from bokeh.properties import Int, Instance, String
->>>>>>> 6cced76b
 
 class AnotherModelInTestDocument(PlotObject):
     bar = Int(1)
