--- conflicted
+++ resolved
@@ -130,17 +130,10 @@
     for example in examples:
         path = example["path"]
 
-<<<<<<< HEAD
-add_examples("mpl")
-add_examples("ggplot")
-add_examples("seaborn")
-add_examples("pandas")
-=======
         try:
             example_type = getattr(Flags, example["type"])
         except KeyError:
             example_type = None
->>>>>>> fa7bd25f
 
         skip = example.get("skip")
 
