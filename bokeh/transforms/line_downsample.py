import numpy as np
from ..models import ServerDataSource


def source(domain='x', method='minmax', **kwargs):
    kwargs['transform'] = {'resample': 'line1d',
                           'domain': domain,
                           'method': method}
    return ServerDataSource(**kwargs)


def downsample(data,
               domain_column,
               primary_data_column,
               domain_limit,
               range_limit,
               domain_resolution,
               method):
    """
    data : record numpy array of values, shape (N,)
    domain_column : column index representing the domain of the plot
    primary_data_column : column index of data that is used for
    min/max decimation
    domain_limit : bounds of domain (tuple of length 2)
    domain_resolution : # of samples
    method : 'maxmin' encodes the max/min point.
             'mid' encode the midpoint of each bin-range

    output:
    list of (domain,data) pairs, where they are each 1d vectors
    """
    # sort data
    indexes = np.argsort(data[domain_column])
    data = data[indexes]

    # truncate data based on domain_limits
    domain = data[domain_column]
    left_idx = np.searchsorted(domain, domain_limit[0], side='left')
    right_idx = np.searchsorted(domain, domain_limit[1], side='right')
    data = data[left_idx:right_idx + 1]

    domain = data[domain_column]
    bucket_size = (domain_limit[1] - domain_limit[0]) / domain_resolution
    buckets = (domain - domain.min()) / bucket_size
    buckets = np.floor(buckets)
    starting_boundaries = np.searchsorted(buckets,
                                          np.unique(buckets),
                                          side='left').tolist()
    ending_boundaries = starting_boundaries[1:]
    ending_boundaries.append(None)
    if len(starting_boundaries) * 2 > len(data):
        # So little data, don't bother downsampling it
        downsampled_data = data
    else:
        downsampled_data = []
        for st, ed in zip(starting_boundaries, ending_boundaries):
            subdata = data[st:ed]
            if subdata.shape[0] == 0:
                continue

            primary_column = subdata[primary_data_column]
            idx = np.argsort(primary_column)
            # downsample
            if method == 'minmax':
                min_idx = idx[0]
                max_idx = idx[-1]
                subdata = subdata[[min_idx, max_idx]]
            elif method == 'mid':
                mid_idx = idx[len(idx)/2]
                subdata = subdata[[mid_idx]]
            else:
                raise ValueError("Line downsample method not known: " + method)
            downsampled_data.append(subdata)

        downsampled_data = np.concatenate(downsampled_data)

    # resort data
    indexes = np.argsort(downsampled_data[domain_column])
    downsampled_data = downsampled_data[indexes]

<<<<<<< HEAD
    columns = dict([(k, downsampled_data[k]) for k in downsampled_data.dtype.names])
    if range_limit == 0:
      range_limit = [columns[primary_data_column].min(), columns[primary_data_column].max()]
=======
    columns = dict([(k, downsampled_data[k])
                    for k in downsampled_data.dtype.names])
    if range_limit == "auto":
        range_limit = [columns[primary_data_column].min(),
                       columns[primary_data_column].max()]
>>>>>>> b25d3799

    result = {
        'data': columns,
        'domain_limit': domain_limit,
        'range_limit': range_limit
    }

    return result<|MERGE_RESOLUTION|>--- conflicted
+++ resolved
@@ -78,17 +78,11 @@
     indexes = np.argsort(downsampled_data[domain_column])
     downsampled_data = downsampled_data[indexes]
 
-<<<<<<< HEAD
-    columns = dict([(k, downsampled_data[k]) for k in downsampled_data.dtype.names])
+    columns = dict([(k, downsampled_data[k]) \
+                    for k in downsampled_data.dtype.names])
     if range_limit == 0:
-      range_limit = [columns[primary_data_column].min(), columns[primary_data_column].max()]
-=======
-    columns = dict([(k, downsampled_data[k])
-                    for k in downsampled_data.dtype.names])
-    if range_limit == "auto":
-        range_limit = [columns[primary_data_column].min(),
-                       columns[primary_data_column].max()]
->>>>>>> b25d3799
+      range_limit = [columns[primary_data_column].min(),
+                     columns[primary_data_column].max()]
 
     result = {
         'data': columns,
