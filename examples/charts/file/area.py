--- conflicted
+++ resolved
@@ -10,24 +10,12 @@
     jython=[22, 43, 10, 25, 26, 101, 114, 203, 194, 215, 201, 227, 139, 160],
 )
 
-area1 = Area(xyvalues, title="Area Chart", legend="top_left",
+area1 = Area(data, title="Area Chart", legend="top_left",
              xlabel='time', ylabel='memory')
 
-<<<<<<< HEAD
-area1 = Area(
-    data, title="Area Chart",
-    xlabel='time', ylabel='memory', legend="top_left"
-)
-
-area2 = Area(
-    data, title="Stacked Area Chart", stack=True,
-    xlabel='time', ylabel='memory', legend="top_left"
-)
-=======
-area2 = Area(xyvalues, title="Stacked Area Chart", legend="top_left",
+area2 = Area(data, title="Stacked Area Chart", legend="top_left",
              stack=True, xlabel='time', ylabel='memory')
 
 output_file(filename="area.html")
->>>>>>> 7216ba5a
 
 show(vplot(area1, area2))